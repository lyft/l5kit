import numpy as np
import pytest

<<<<<<< HEAD
from l5kit.evaluation.metrics import (
    _assert_shapes,
    average_displacement_error_mean,
    average_displacement_error_oracle,
    final_displacement_error_mean,
    final_displacement_error_oracle,
    neg_multi_log_likelihood,
    prob_true_mode,
    rmse,
    time_displace,
    _ego_agent_within_range,
    _get_bounding_box,
    _get_sides,
    detect_collision,
    CollisionType
)
=======
from l5kit.evaluation.metrics import (_assert_shapes, average_displacement_error_mean,
                                      average_displacement_error_oracle, final_displacement_error_mean,
                                      final_displacement_error_oracle, neg_multi_log_likelihood, prob_true_mode, rmse,
                                      time_displace)
>>>>>>> 0bd4242d


def test_assert_shapes() -> None:
    num_modes, future_len, num_coords = 4, 12, 2

    gt = np.random.randn(future_len, num_coords)
    pred = np.random.randn(num_modes, future_len, num_coords)
    avail = np.ones(future_len)
    conf = np.random.rand(num_modes)
    conf /= np.sum(conf, axis=-1, keepdims=True)

    # test un-normalised conf
    with pytest.raises(AssertionError):
        conf_un = np.random.rand(4)
        _assert_shapes(gt, pred, conf_un, avail)

    # test single pred with no axis
    with pytest.raises(AssertionError):
        _assert_shapes(gt, pred[0], conf, avail)

    # NLL shape must be ()
    assert neg_multi_log_likelihood(gt, pred, conf, avail).shape == ()
    # RMSE shape must be ()
    assert rmse(gt, pred, conf, avail).shape == ()
    # prob_true_mode shape must be (M)
    assert prob_true_mode(gt, pred, conf, avail).shape == (num_modes,)
    # displace_t shape must be (T)
    assert time_displace(gt, pred, conf, avail).shape == (future_len,)


def test_neg_multi_log_likelihood_known_results() -> None:
    # below M=2, T=3, C=1 and CONF=[1,1,1]
    num_modes, future_len, num_coords = 2, 3, 1
    avail = np.ones(future_len)

    gt = np.zeros((future_len, num_coords))
    pred = np.zeros((num_modes, future_len, num_coords))
    pred[0] = [[0], [0], [0]]
    pred[1] = [[10], [10], [10]]

    # single mode, one 100% right
    confs = np.asarray((1, 0))

    assert np.allclose(neg_multi_log_likelihood(gt, pred, confs, avail), 0)
    assert np.allclose(rmse(gt, pred, confs, avail), 0)

    # two equal modes, one 100% right
    confs = np.asarray((0.5, 0.5))

    assert np.allclose(neg_multi_log_likelihood(gt, pred, confs, avail), 0.69314, atol=1e-4)
    assert np.allclose(rmse(gt, pred, confs, avail), np.sqrt(2 * 0.69314 / future_len), atol=1e-4)

    # two equal modes, answer in between
    gt = np.full((future_len, num_coords), 5)
    confs = np.asarray((0.5, 0.5))

    assert np.allclose(neg_multi_log_likelihood(gt, pred, confs, avail), 37.5, atol=1e-4)
    assert np.allclose(rmse(gt, pred, confs, avail), np.sqrt(2 * 37.5 / future_len), atol=1e-4)

    # two modes, one 50% right = answer in between
    gt = np.full((future_len, num_coords), 5)
    confs = np.asarray((1, 0))

    assert np.allclose(neg_multi_log_likelihood(gt, pred, confs, avail), 37.5, atol=1e-4)
    assert np.allclose(rmse(gt, pred, confs, avail), np.sqrt(2 * 37.5 / future_len), atol=1e-4)

    # Example 5
    gt = np.zeros((future_len, num_coords))
    gt[1, 0] = 10
    confs = np.asarray((1, 0))
    assert np.allclose(neg_multi_log_likelihood(gt, pred, confs, avail), 50, atol=1e-4)
    assert np.allclose(rmse(gt, pred, confs, avail), np.sqrt(2 * 50 / future_len), atol=1e-4)

    # Example 6
    gt = np.zeros((future_len, num_coords))
    gt[1, 0] = 10
    confs = np.asarray((0.5, 0.5))
    assert np.allclose(neg_multi_log_likelihood(gt, pred, confs, avail), 50.6931, atol=1e-4)
    assert np.allclose(rmse(gt, pred, confs, avail), np.sqrt(2 * 50.6931 / future_len), atol=1e-4)

    # Test overflow resistance in two situations
    confs = np.asarray((0.5, 0.5))
    pred[0] = [[1000], [1000], [1000]]
    pred[1] = [[1000], [1000], [1000]]
    gt = np.zeros((future_len, num_coords))
    assert not np.isinf(neg_multi_log_likelihood(gt, pred, confs, avail))
    assert not np.isinf(rmse(gt, pred, confs, avail))

    # this breaks also max-version if confidence is not included in exp
    confs = np.asarray((1.0, 0.0))
    pred[0] = [[100000], [1000], [1000]]
    pred[1] = [[1000], [1000], [1000]]
    gt = np.zeros((future_len, num_coords))
    assert not np.isinf(neg_multi_log_likelihood(gt, pred, confs, avail))
    assert not np.isinf(rmse(gt, pred, confs, avail))


def test_other_metrics_known_results() -> None:
    gt = np.asarray([[50, 0], [50, 0], [50, 0]])
    avail = np.ones(3)

    pred = np.asarray([[[50, 0], [50, 0], [50, 0]], [[100, 100], [100, 100], [100, 100]]])
    confs = np.asarray((0.5, 0.5))
    assert np.allclose(prob_true_mode(gt, pred, confs, avail), (1.0, 0.0))
    assert np.allclose(time_displace(gt, pred, confs, avail), (0.0, 0.0, 0.0))

    pred = np.asarray([[[52, 0], [52, 0], [52, 0]], [[49, 0], [51, 0], [50, 2]]])
    confs = np.asarray((0.1, 0.9))
    assert np.allclose(prob_true_mode(gt, pred, confs, avail), (0.0055, 0.9944), atol=1e-4)
    assert np.allclose(time_displace(gt, pred, confs, avail), (1.0055, 1.0055, 2.0), atol=1e-4)


def test_ade_fde_known_results() -> None:
    # below M=2, T=3, C=1 and CONF=[1,1,1]
    num_modes, future_len, num_coords = 2, 3, 1
    avail = np.ones(future_len)

    gt = np.zeros((future_len, num_coords))
    pred = np.zeros((num_modes, future_len, num_coords))
    pred[0] = [[0], [0], [0]]
    pred[1] = [[1], [2], [3]]

    # Confidences do not matter here.
    confs = np.asarray((0.5, 0.5))

    assert np.allclose(average_displacement_error_mean(gt, pred, confs, avail), 1)
    assert np.allclose(average_displacement_error_oracle(gt, pred, confs, avail), 0)
    assert np.allclose(final_displacement_error_mean(gt, pred, confs, avail), 1.5)
    assert np.allclose(final_displacement_error_oracle(gt, pred, confs, avail), 0)

    gt = np.full((future_len, num_coords), 0.5)

    assert np.allclose(average_displacement_error_mean(gt, pred, confs, avail), 1.0)
    assert np.allclose(average_displacement_error_oracle(gt, pred, confs, avail), 0.5)
    assert np.allclose(final_displacement_error_mean(gt, pred, confs, avail), 1.5)
    assert np.allclose(final_displacement_error_oracle(gt, pred, confs, avail), 0.5)


def test_ego_agent_within_range() -> None:
    # Fixture: overlapping ego and agent
    ego_centroid = np.array([10., 10.])
    ego_extent = np.array([5.0, 2.0, 2.0])
    agent_centroid = np.array([10.0, 10.0])
    agent_extent = np.array([5., 2., 2.])

    # Ovelarpping ego and agent should be within range
    assert _ego_agent_within_range(ego_centroid, ego_extent,
                                   agent_centroid, agent_extent)

    # The contrary is also true
    assert _ego_agent_within_range(agent_centroid, agent_extent,
                                   ego_centroid, ego_extent)

    # Agent is far from the ego, not within range
    assert not _ego_agent_within_range(ego_centroid, ego_extent,
                                       agent_centroid + 1000.0, agent_extent)

    # Vectorized version (1, D)
    ego_centroid = np.expand_dims(ego_centroid, 0)
    ego_extent = np.expand_dims(ego_extent, 0)
    agent_centroid = np.expand_dims(agent_centroid, 0)
    agent_extent = np.expand_dims(agent_extent, 0)

    # Repeat dimension (10, D)
    num_repeat = 10
    ego_centroid = ego_centroid.repeat(num_repeat, axis=0)
    ego_extent = ego_extent.repeat(num_repeat, axis=0)
    agent_centroid = agent_centroid.repeat(num_repeat, axis=0)
    agent_extent = agent_extent.repeat(num_repeat, axis=0)

    truth_value = _ego_agent_within_range(ego_centroid, ego_extent,
                                          agent_centroid, agent_extent)
    assert len(truth_value) == num_repeat
    assert truth_value.all()

    # Only half not within range
    ego_centroid[5:, :] += 1000.0
    truth_value = _ego_agent_within_range(ego_centroid, ego_extent,
                                          agent_centroid, agent_extent)
    assert len(truth_value) == num_repeat
    assert np.count_nonzero(truth_value) == 5


def test_get_bounding_box() -> None:
    agent_centroid = np.array([10., 10.])
    agent_extent = np.array([5.0, 2.0, 2.0])
    agent_yaw = 1.0

    bbox = _get_bounding_box(agent_centroid, agent_yaw, agent_extent)

    # Check centroid coordinates and other preoperties of the polygon
    assert np.allclose(bbox.centroid.coords, agent_centroid)
    assert np.allclose(bbox.area, 10.0)
    assert not bbox.is_empty
    assert bbox.is_valid


def test_get_sides() -> None:
    agent_centroid = np.array([10., 10.])
    agent_extent = np.array([5.0, 2.0, 2.0])
    agent_yaw = 1.0

    bbox = _get_bounding_box(agent_centroid, agent_yaw, agent_extent)
    front, rear, left, right = _get_sides(bbox)

    # The parallel offset of s1 should be the same as s2
    coords_parallel_s1 = np.array(front.parallel_offset(agent_extent[0], 'right').coords) 
    coords_s2 = np.array(rear.coords)
    assert np.allclose(coords_s2, coords_parallel_s1)

    # One side shouldn't touch the other parallel side
    assert not front.touches(rear)

    # .. but should touch other ortoghonal
    assert front.touches(left)
    assert front.touches(right)

    assert np.allclose(left.length, agent_extent[0])
    assert np.allclose(right.length, agent_extent[0])

    assert np.allclose(front.length, agent_extent[1])
    assert np.allclose(rear.length, agent_extent[1])


def test_detect_collision() -> None:
    pred_centroid = np.array([0.0, 0.0])
    pred_yaw = np.array([1.0])
    pred_extent = np.array([5., 2., 2.])

    target_agents = [{
        "extent": np.array([5., 2., 2.]),
        "centroid": np.array([1000.0, 1000.0]),
        "yaw": np.array([1.0]),
        "track_id": 1,
    }, {
        "extent": np.array([5., 2., 2.]),
        "centroid": np.array([0.0, 0.0]),
        "yaw": np.array([1.0]),
        "track_id": 2,
    }]

    collision = detect_collision(pred_centroid, pred_yaw, pred_extent, target_agents)
    assert collision == (CollisionType.SIDE, 2)

    target_agents = [{
        "extent": np.array([5., 2., 2.]),
        "centroid": np.array([1000.0, 1000.0]),
        "yaw": np.array([1.0]),
        "track_id": 1,
    }]

    collision = detect_collision(pred_centroid, pred_yaw, pred_extent, target_agents)
    assert collision is None<|MERGE_RESOLUTION|>--- conflicted
+++ resolved
@@ -1,29 +1,11 @@
 import numpy as np
 import pytest
 
-<<<<<<< HEAD
-from l5kit.evaluation.metrics import (
-    _assert_shapes,
-    average_displacement_error_mean,
-    average_displacement_error_oracle,
-    final_displacement_error_mean,
-    final_displacement_error_oracle,
-    neg_multi_log_likelihood,
-    prob_true_mode,
-    rmse,
-    time_displace,
-    _ego_agent_within_range,
-    _get_bounding_box,
-    _get_sides,
-    detect_collision,
-    CollisionType
-)
-=======
 from l5kit.evaluation.metrics import (_assert_shapes, average_displacement_error_mean,
                                       average_displacement_error_oracle, final_displacement_error_mean,
                                       final_displacement_error_oracle, neg_multi_log_likelihood, prob_true_mode, rmse,
-                                      time_displace)
->>>>>>> 0bd4242d
+                                      time_displace, _ego_agent_within_range, _get_bounding_box, _get_sides,
+                                      detect_collision, CollisionType)
 
 
 def test_assert_shapes() -> None:
