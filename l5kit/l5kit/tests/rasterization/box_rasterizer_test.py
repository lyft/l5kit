import numpy as np
import pytest

from l5kit.data import AGENT_DTYPE, ChunkedDataset, LocalDataManager, filter_agents_by_frames
from l5kit.rasterization import build_rasterizer
from l5kit.rasterization.box_rasterizer import draw_boxes


def test_empty_boxes() -> None:
    # naive test with empty arrays
    agents = np.empty(0, dtype=AGENT_DTYPE)
    to_image_space = np.eye(3)
    im = draw_boxes((200, 200), to_image_space, agents, color=255)
    assert im.sum() == 0


def test_draw_boxes() -> None:
    agents = np.zeros(2, dtype=AGENT_DTYPE)
    agents[0]["extent"] = (20, 20, 20)
    agents[0]["centroid"] = (100, 100)

    agents[1]["extent"] = (20, 20, 20)
    agents[1]["centroid"] = (150, 150)

    to_image_space = np.eye(3)
    im = draw_boxes((200, 200), to_image_space, agents, color=1)
    assert im.sum() == (21 * 21) * 2


@pytest.fixture(scope="module")
def hist_data(zarr_dataset: ChunkedDataset) -> tuple:
    hist_frames = zarr_dataset.frames[100:111][::-1]  # reverse to get them as history
    hist_agents = filter_agents_by_frames(hist_frames, zarr_dataset.agents)
    return hist_frames, hist_agents


@pytest.mark.parametrize("ego_center", [(0.5, 0.5), (0.25, 0.5), (0.75, 0.5), (0.5, 0.25), (0.5, 0.75)])
def test_ego_layer_out_center_configs(ego_center: tuple, hist_data: tuple, dmg: LocalDataManager, cfg: dict) -> None:
    cfg["raster_params"]["map_type"] = "box_debug"
    cfg["raster_params"]["ego_center"] = np.asarray(ego_center)

<<<<<<< HEAD
    dm = LocalDataManager("./l5kit/tests/artefacts/")
    rasterizer = build_rasterizer(cfg, dm)
    out = rasterizer.rasterize(hist_data[0][:1], hist_data[1][:1], [])  # TODO TR_FACES
=======
    rasterizer = build_rasterizer(cfg, dmg)
    out = rasterizer.rasterize(hist_data[0][:1], hist_data[1][:1])
>>>>>>> 88ee8ba2
    assert out[..., -1].sum() > 0


def test_agents_layer_out(hist_data: tuple, dmg: LocalDataManager, cfg: dict) -> None:
    cfg["raster_params"]["map_type"] = "box_debug"

    cfg["raster_params"]["filter_agents_threshold"] = 1.0
    rasterizer = build_rasterizer(cfg, dmg)

    out = rasterizer.rasterize(hist_data[0][:1], hist_data[1][:1], [])  # TODO TR_FACES
    assert out[..., 0].sum() == 0

    cfg["raster_params"]["filter_agents_threshold"] = 0.0
    rasterizer = build_rasterizer(cfg, dmg)

    out = rasterizer.rasterize(hist_data[0][:1], hist_data[1][:1], [])  # TODO TR_FACES
    assert out[..., 0].sum() > 0


def test_agent_as_ego(hist_data: tuple, dmg: LocalDataManager, cfg: dict) -> None:
    cfg["raster_params"]["map_type"] = "box_debug"
    cfg["raster_params"]["filter_agents_threshold"] = -1  # take everything
    rasterizer = build_rasterizer(cfg, dmg)

    agents = hist_data[1][0]
    for ag in agents:
        out = rasterizer.rasterize(hist_data[0][:1], hist_data[1][:1], [], ag)  # TODO TR_FACES
        assert out[..., -1].sum() > 0


def test_out_shape(hist_data: tuple, dmg: LocalDataManager, cfg: dict) -> None:
    hist_length = 5
    cfg["raster_params"]["map_type"] = "box_debug"
    cfg["model_params"]["history_num_frames"] = hist_length

    rasterizer = build_rasterizer(cfg, dmg)

    out = rasterizer.rasterize(hist_data[0][: hist_length + 1], hist_data[1][: hist_length + 1], [])  # TODO TR_FACES
    assert out.shape == (224, 224, (hist_length + 1) * 2)<|MERGE_RESOLUTION|>--- conflicted
+++ resolved
@@ -39,14 +39,8 @@
     cfg["raster_params"]["map_type"] = "box_debug"
     cfg["raster_params"]["ego_center"] = np.asarray(ego_center)
 
-<<<<<<< HEAD
-    dm = LocalDataManager("./l5kit/tests/artefacts/")
-    rasterizer = build_rasterizer(cfg, dm)
+    rasterizer = build_rasterizer(cfg, dmg)
     out = rasterizer.rasterize(hist_data[0][:1], hist_data[1][:1], [])  # TODO TR_FACES
-=======
-    rasterizer = build_rasterizer(cfg, dmg)
-    out = rasterizer.rasterize(hist_data[0][:1], hist_data[1][:1])
->>>>>>> 88ee8ba2
     assert out[..., -1].sum() > 0
 
 
