import pytest

<<<<<<< HEAD
from l5kit.data import ChunkedStateDataset, LocalDataManager, filter_agents_by_frames
=======
from l5kit.configs import load_config_data
from l5kit.data import ChunkedDataset, LocalDataManager, filter_agents_by_frames
>>>>>>> f1e9f57e
from l5kit.rasterization import build_rasterizer


@pytest.fixture(scope="module")
def dataset() -> ChunkedDataset:
    zarr_dataset = ChunkedDataset(path="./l5kit/tests/artefacts/single_scene.zarr")
    zarr_dataset.open()
    return zarr_dataset


<<<<<<< HEAD
def test_shape(dataset: ChunkedStateDataset, dmg: LocalDataManager, cfg: dict) -> None:
=======
def test_shape(dataset: ChunkedDataset) -> None:
>>>>>>> f1e9f57e
    hist_length = 10
    cfg["raster_params"]["map_type"] = "py_satellite"
    cfg["raster_params"]["filter_agents_threshold"] = 1.0
    cfg["model_params"]["history_num_frames"] = hist_length

    rasterizer = build_rasterizer(cfg, dmg)

    frames = dataset.frames[: hist_length + 1][::-1]
    agents = filter_agents_by_frames(frames, dataset.agents)
    out = rasterizer.rasterize(frames, agents)
    assert out.shape == (224, 224, (hist_length + 1) * 2 + 3)<|MERGE_RESOLUTION|>--- conflicted
+++ resolved
@@ -1,11 +1,6 @@
 import pytest
 
-<<<<<<< HEAD
-from l5kit.data import ChunkedStateDataset, LocalDataManager, filter_agents_by_frames
-=======
-from l5kit.configs import load_config_data
 from l5kit.data import ChunkedDataset, LocalDataManager, filter_agents_by_frames
->>>>>>> f1e9f57e
 from l5kit.rasterization import build_rasterizer
 
 
@@ -16,11 +11,7 @@
     return zarr_dataset
 
 
-<<<<<<< HEAD
-def test_shape(dataset: ChunkedStateDataset, dmg: LocalDataManager, cfg: dict) -> None:
-=======
-def test_shape(dataset: ChunkedDataset) -> None:
->>>>>>> f1e9f57e
+def test_shape(dataset: ChunkedDataset, dmg: LocalDataManager, cfg: dict) -> None:
     hist_length = 10
     cfg["raster_params"]["map_type"] = "py_satellite"
     cfg["raster_params"]["filter_agents_threshold"] = 1.0
