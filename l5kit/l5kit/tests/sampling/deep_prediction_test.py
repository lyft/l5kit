import functools
from typing import Callable

import numpy as np
import pytest

<<<<<<< HEAD
from l5kit.data import AGENT_DTYPE, FRAME_DTYPE, ChunkedStateDataset
=======
from l5kit.configs import load_config_data
from l5kit.data import AGENT_DTYPE, FRAME_DTYPE, ChunkedDataset
>>>>>>> f1e9f57e
from l5kit.rasterization import StubRasterizer
from l5kit.sampling import generate_agent_sample


@pytest.fixture(scope="module")
def zarr_dataset() -> ChunkedDataset:
    zarr_dataset = ChunkedDataset(path="./l5kit/tests/artefacts/single_scene.zarr")
    zarr_dataset.open()
    return zarr_dataset


def get_partial(
    cfg: dict, history_num_frames: int, history_step_size: int, future_num_frames: int, future_step_size: int
) -> Callable:
    rast_params = cfg["raster_params"]

    rasterizer = StubRasterizer(
        rast_params["raster_size"],
        np.asarray(rast_params["pixel_size"]),
        np.asarray(rast_params["ego_center"]),
        rast_params["filter_agents_threshold"],
    )
    return functools.partial(
        generate_agent_sample,
        raster_size=rast_params["raster_size"],
        pixel_size=np.asarray(rast_params["pixel_size"]),
        ego_center=np.asarray(rast_params["ego_center"]),
        history_num_frames=history_num_frames,
        history_step_size=history_step_size,
        future_num_frames=future_num_frames,
        future_step_size=future_step_size,
        filter_agents_threshold=rast_params["filter_agents_threshold"],
        rasterizer=rasterizer,
    )


def test_no_frames(zarr_dataset: ChunkedDataset, cfg: dict) -> None:
    gen_partial = get_partial(cfg, 2, 1, 4, 1)
    with pytest.raises(IndexError):
        gen_partial(
            state_index=0, frames=np.zeros(0, FRAME_DTYPE), agents=np.zeros(0, AGENT_DTYPE), selected_track_id=None,
        )


def test_out_bounds(zarr_dataset: ChunkedDataset, cfg: dict) -> None:
    gen_partial = get_partial(cfg, 0, 1, 10, 1)
    data = gen_partial(
        state_index=0,
        frames=np.asarray(zarr_dataset.frames[90:96]),
        agents=zarr_dataset.agents,
        selected_track_id=None,
    )
    assert bool(np.all(data["target_availabilities"][:5])) is True
    assert bool(np.all(data["target_availabilities"][5:])) is False


def test_future(zarr_dataset: ChunkedDataset, cfg: dict) -> None:
    steps = [(1, 1), (2, 2), (4, 4)]  # all of these should work
    for step, step_size in steps:
        gen_partial = get_partial(cfg, 2, 1, step, step_size)
        data = gen_partial(
            state_index=10,
            frames=np.asarray(zarr_dataset.frames[90:150]),
            agents=zarr_dataset.agents,
            selected_track_id=None,
        )
        assert data["target_positions"].shape == (step, 2)
        assert data["target_yaws"].shape == (step, 1)
        assert data["target_availabilities"].shape == (step, 3)
        assert data["centroid"].shape == (2,)
        assert isinstance(data["yaw"], float)
        assert data["extent"].shape == (3,)
        assert bool(np.all(data["target_availabilities"])) is True<|MERGE_RESOLUTION|>--- conflicted
+++ resolved
@@ -4,12 +4,7 @@
 import numpy as np
 import pytest
 
-<<<<<<< HEAD
-from l5kit.data import AGENT_DTYPE, FRAME_DTYPE, ChunkedStateDataset
-=======
-from l5kit.configs import load_config_data
 from l5kit.data import AGENT_DTYPE, FRAME_DTYPE, ChunkedDataset
->>>>>>> f1e9f57e
 from l5kit.rasterization import StubRasterizer
 from l5kit.sampling import generate_agent_sample
 
